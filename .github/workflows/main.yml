--- conflicted
+++ resolved
@@ -5,47 +5,11 @@
   push:
     branches: [main, "v*"]
   pull_request:
-<<<<<<< HEAD
-    branches: [main, "v*"]
-=======
     branches: [ main, 'v*' ]
   release:
     types: [released]
->>>>>>> d57d767d
 
 jobs:
-<<<<<<< HEAD
-  # This workflow contains a single job called "build"
-  geotests:
-    # The type of runner that the job will run on
-    runs-on: ubuntu-latest
-
-    strategy:
-      matrix:
-        version: ["3.7", "3.8", "3.9", "3.10", "3.11"]
-
-    # Steps represent a sequence of tasks that will be executed as part of the job
-    steps:
-      # Checks-out your repository under $GITHUB_WORKSPACE, so your job can access it
-      - uses: actions/checkout@v2
-
-      - name: Set up Python
-        uses: actions/setup-python@v1
-        with:
-          python-version: ${{ matrix.version }}
-
-      - name: Run image
-        uses: abatilo/actions-poetry@v2.0.0
-
-      - name: Install dependencies to test geofields on sqlite
-        run: sudo apt-get install binutils gdal-bin libproj-dev libsqlite3-mod-spatialite
-
-      - name: Install Dependencies
-        run: poetry install
-
-      - name: Test with pytest
-        run: poetry run pytest
-=======
   lint:
     runs-on: ubuntu-latest
     steps:
@@ -54,7 +18,6 @@
       - uses: pre-commit/action@v3.0.0
         with:
           extra_args: -a
->>>>>>> d57d767d
 
   tests:
     runs-on: ubuntu-latest
@@ -64,14 +27,6 @@
         django-version: ["3.2.0", "4.1.3"]
         python-version: ["3.8", "3.9", "3.10", "3.11"]
 
-<<<<<<< HEAD
-    strategy:
-      matrix:
-        version: ["3.7", "3.8", "3.9", "3.10", "3.11"]
-
-    # Steps represent a sequence of tasks that will be executed as part of the job
-=======
->>>>>>> d57d767d
     steps:
       - name: Checkout
         uses: actions/checkout@v3
@@ -80,12 +35,6 @@
         with:
           python-version: ${{ matrix.python-version }}
 
-<<<<<<< HEAD
-      - name: Set up Python
-        uses: actions/setup-python@v1
-        with:
-          python-version: ${{ matrix.version }}
-=======
       #----------------------------------------------
       #        load pip cache if cache exists
       #----------------------------------------------
@@ -94,7 +43,6 @@
           path: ~/.cache/pip
           key: ${{ runner.os }}-pip
           restore-keys: ${{ runner.os }}-pip
->>>>>>> d57d767d
 
       #----------------------------------------------
       #  -----  install & configure poetry  -----
@@ -122,6 +70,62 @@
       - name: Install library
         run: poetry install --no-interaction
 
+      - name: Test with pytest
+        run: poetry run pytest
+
+  geotests:
+    runs-on: ubuntu-latest
+    strategy:
+      fail-fast: false
+      matrix:
+        django-version: ["3.2.0", "4.1.3"]
+        python-version: ["3.8", "3.9", "3.10", "3.11"]
+
+    steps:
+      - name: Checkout
+        uses: actions/checkout@v3
+      - name: Set up Python ${{ matrix.python-version }}
+        uses: actions/setup-python@v4
+        with:
+          python-version: ${{ matrix.python-version }}
+
+      - name: Install dependencies to test geofields on sqlite
+        run: sudo apt-get install binutils gdal-bin libproj-dev libsqlite3-mod-spatialite
+
+      #----------------------------------------------
+      #        load pip cache if cache exists
+      #----------------------------------------------
+      - uses: actions/cache@v3
+        with:
+          path: ~/.cache/pip
+          key: ${{ runner.os }}-pip-geo
+          restore-keys: ${{ runner.os }}-pip-geo
+
+      #----------------------------------------------
+      #  -----  install & configure poetry  -----
+      #----------------------------------------------
+      - name: Install Poetry
+        uses: abatilo/actions-poetry@v2
+      #----------------------------------------------
+      #       load cached venv if cache exists
+      #----------------------------------------------
+      - name: Load cached venv
+        id: cached-poetry-dependencies
+        uses: actions/cache@v3
+        with:
+          path: .venv
+          key: venv-${{ runner.os }}-${{ steps.setup-python.outputs.python-version }}-${{ hashFiles('**/poetry.lock') }}-geo
+      #----------------------------------------------
+      # install dependencies if cache does not exist
+      #----------------------------------------------
+      - name: Install dependencies
+        if: steps.cached-poetry-dependencies.outputs.cache-hit != 'true'
+        run: poetry install --no-interaction --no-root
+      #----------------------------------------------
+      # install your root project, if required
+      #----------------------------------------------
+      - name: Install library
+        run: poetry install --no-interaction
 
       - name: Test with pytest
         run: poetry run pytest